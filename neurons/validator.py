--- conflicted
+++ resolved
@@ -37,13 +37,8 @@
 import storage
 import allocate
 
-<<<<<<< HEAD
 CHUNK_SIZE = 1 << 22    # 4 MB
 MIN_N_CHUNKS = 1 << 8  # the minimum number of chunks a miner should provide at least is 1GB (CHUNK_SIZE * MIN_N_CHUNKS)
-=======
-CHUNK_SIZE = 1 << 20    # 1 MB
-MIN_N_CHUNKS = 1 << 10  # the minimum number of chunks a miner should provide at least is 1GB (CHUNK_SIZE * MIN_N_CHUNKS)
->>>>>>> c4142da1
 
 # Step 2: Set up the configuration parser
 # This function is responsible for setting up and parsing command-line arguments.
@@ -86,23 +81,6 @@
     # Return the parsed config.
     return config
 
-<<<<<<< HEAD
-=======
-def split_file(metagraph, input_file, output_prefix, chunk_size):
-    axon_count = len(metagraph.axnos)
-    with open(input_file, 'rb') as infile:
-        chunk_number = 0
-        while True:
-            chunk = infile.read(chunk_size)
-            if not chunk:
-                break  # reached end of file
-            
-            chunk_store_count = random.randint(5, 10)
-            for i in range(chunk_store_count):
-                chunk_i = random.randint(0, axon_count)
-            chunk_number += 1
-
->>>>>>> c4142da1
 def main(config):
     # Set up logging with the provided configuration and directory.
     bt.logging(config=config, logging_dir=config.full_path)
@@ -203,17 +181,10 @@
                 verified_n_chunks = verified_allocations[i]["n_chunks"]
                 new_n_chunks = alloc["n_chunks"]
                 if verified_n_chunks >= new_n_chunks:
-<<<<<<< HEAD
                     chunk_i = str(random.randint(0, new_n_chunks - 1))
                 else:
                     chunk_i = str(random.randint(verified_n_chunks, new_n_chunks - 1))
                 bt.logging.debug(f"Validating chunk_{chunk_i}")
-=======
-                    chunk_i = str(random.randint(0, new_n_chunks))
-                else:
-                    chunk_i = str(random.randint(verified_n_chunks, new_n_chunks))
-                bt.logging.debug(f"Validating chunk: {chunk_i}")
->>>>>>> c4142da1
 
                 # Get the hash of the data to validate from the database.
                 db = sqlite3.connect(alloc["path"])
